--- conflicted
+++ resolved
@@ -5,24 +5,9 @@
 	"strconv"
 	"strings"
 
-<<<<<<< HEAD
 	plugin "github.com/hashicorp/go-plugin"
 	"github.com/kelseyhightower/confd/confd"
 	confdplugin "github.com/kelseyhightower/confd/plugin"
-=======
-	"github.com/kelseyhightower/confd/backends/consul"
-	"github.com/kelseyhightower/confd/backends/dynamodb"
-	"github.com/kelseyhightower/confd/backends/env"
-	"github.com/kelseyhightower/confd/backends/etcd"
-	"github.com/kelseyhightower/confd/backends/etcdv3"
-	"github.com/kelseyhightower/confd/backends/file"
-	"github.com/kelseyhightower/confd/backends/rancher"
-	"github.com/kelseyhightower/confd/backends/redis"
-	"github.com/kelseyhightower/confd/backends/ssm"
-	"github.com/kelseyhightower/confd/backends/vault"
-	"github.com/kelseyhightower/confd/backends/zookeeper"
-	"github.com/kelseyhightower/confd/log"
->>>>>>> 9b0ce8e6
 )
 
 // New is used to create a storage client based on our configuration.
@@ -54,12 +39,15 @@
 	if err != nil {
 		log.Fatal(err.Error())
 	}
-<<<<<<< HEAD
 	database := raw.(confd.Database)
 
 	// Configure each type of database
 	c := make(map[string]string)
-	log.Printf("[INFO] Backend nodes set to " + strings.Join(config.BackendNodes, ", "))
+	if config.Backend == "file" {
+		log.Printf("[INFO] Backend source(s) set to " + config.YAMLFile)
+	} else {
+		log.Printf("[INFO] Backend source(s) set to " + strings.Join(config.BackendNodes, ", "))
+	}
 	switch config.Backend {
 	case "consul":
 		c["nodes"] = strings.Join(config.BackendNodes, ",")
@@ -67,7 +55,10 @@
 		c["key"] = config.ClientKey
 		c["cert"] = config.ClientCert
 		c["caCert"] = config.ClientCaKeys
-	case "etcd":
+		c["basicAuth"] = strconv.FormatBool(config.BasicAuth)
+		c["username"] = config.Username
+		c["password"] = config.Password
+	case "etcd", "etcdv3":
 		c["machines"] = strings.Join(config.BackendNodes, ",")
 		c["key"] = config.ClientKey
 		c["cert"] = config.ClientCert
@@ -78,88 +69,29 @@
 	case "dynamodb":
 		c["table"] = config.Table
 		log.Printf("[INFO] DynamoDB table set to %s", config.Table)
-=======
-	backendNodes := config.BackendNodes
-
-	if config.Backend == "file" {
-		log.Info("Backend source(s) set to " + config.YAMLFile)
-	} else {
-		log.Info("Backend source(s) set to " + strings.Join(backendNodes, ", "))
-	}
-
-	switch config.Backend {
-	case "consul":
-		return consul.New(config.BackendNodes, config.Scheme,
-			config.ClientCert, config.ClientKey,
-			config.ClientCaKeys,
-			config.BasicAuth,
-			config.Username,
-			config.Password,
-		)
-	case "etcd":
-		// Create the etcd client upfront and use it for the life of the process.
-		// The etcdClient is an http.Client and designed to be reused.
-		return etcd.NewEtcdClient(backendNodes, config.ClientCert, config.ClientKey, config.ClientCaKeys, config.BasicAuth, config.Username, config.Password)
-	case "etcdv3":
-		return etcdv3.NewEtcdClient(backendNodes, config.ClientCert, config.ClientKey, config.ClientCaKeys, config.BasicAuth, config.Username, config.Password)
-	case "zookeeper":
-		return zookeeper.NewZookeeperClient(backendNodes)
->>>>>>> 9b0ce8e6
 	case "rancher":
 		c["backendNodes"] = strings.Join(config.BackendNodes, ",")
 	case "zookeeper":
 		c["machines"] = strings.Join(config.BackendNodes, ",")
 	case "redis":
-<<<<<<< HEAD
 		c["machines"] = strings.Join(config.BackendNodes, ",")
 		c["password"] = config.ClientKey
+		c["separator"] = config.Separator
 	case "vault":
 		c["authType"] = config.AuthType
 		c["address"] = config.BackendNodes[0]
 		c["app-id"] = config.AppID
 		c["user-id"] = config.UserID
+		c["role-id"] = config.RoleID
+		c["secret-id"] = config.SecretID
 		c["username"] = config.Username
 		c["password"] = config.Password
 		c["token"] = config.AuthToken
 		c["cert"] = config.ClientCert
 		c["key"] = config.ClientKey
 		c["caCert"] = config.ClientCaKeys
-	case "stackengine":
-		c["nodes"] = strings.Join(config.BackendNodes, ",")
-		c["cert"] = config.ClientCert
-		c["key"] = config.ClientKey
-		c["caCert"] = config.ClientCaKeys
-		c["scheme"] = config.Scheme
-		c["authToken"] = config.AuthToken
-	default:
-		break
-=======
-		return redis.NewRedisClient(backendNodes, config.ClientKey, config.Separator)
-	case "env":
-		return env.NewEnvClient()
 	case "file":
-		return file.NewFileClient(config.YAMLFile)
-	case "vault":
-		vaultConfig := map[string]string{
-			"app-id":    config.AppID,
-			"user-id":   config.UserID,
-			"role-id":   config.RoleID,
-			"secret-id": config.SecretID,
-			"username":  config.Username,
-			"password":  config.Password,
-			"token":     config.AuthToken,
-			"cert":      config.ClientCert,
-			"key":       config.ClientKey,
-			"caCert":    config.ClientCaKeys,
-		}
-		return vault.New(backendNodes[0], config.AuthType, vaultConfig)
-	case "dynamodb":
-		table := config.Table
-		log.Info("DynamoDB table set to " + table)
-		return dynamodb.NewDynamoDBClient(table)
-	case "ssm":
-		return ssm.New()
->>>>>>> 9b0ce8e6
+		c["yamlFile"] = config.YAMLFile
 	}
 	database.Configure(c)
 
