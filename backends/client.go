package backends

import (
	"fmt"
	"strconv"
	"strings"

	plugin "github.com/hashicorp/go-plugin"
	"github.com/kelseyhightower/confd/confd"
	"github.com/kelseyhightower/confd/log"
	confdplugin "github.com/kelseyhightower/confd/plugin"
)

// New is used to create a storage client based on our configuration.
func New(config Config) (confd.Database, *plugin.Client, error) {
	plugins, err := Discover()
	if err != nil {
		log.Fatal(err.Error())
	}
	log.Debug("Discovered: %s", plugins)
	if _, ok := plugins[config.Backend]; ok == false {
		return nil, nil, fmt.Errorf("Plugin %s not found", config.Backend)
	}
	client := plugin.NewClient(&plugin.ClientConfig{
		HandshakeConfig:  confdplugin.HandshakeConfig,
		Plugins:          confdplugin.PluginMap,
		Cmd:              pluginCmd(plugins[config.Backend]),
		AllowedProtocols: []plugin.Protocol{plugin.ProtocolGRPC},
		Logger:           *log.GetLogger(),
	})

	// Connect via RPC
	rpcClient, err := client.Client()
	if err != nil {
		log.Fatal(err.Error())
	}

	// Request the plugin
	log.Info("Requesting plugin " + confdplugin.DatabasePluginName)
	raw, err := rpcClient.Dispense(confdplugin.DatabasePluginName)
	if err != nil {
		log.Fatal(err.Error())
	}
	database := raw.(confd.Database)

	// Configure each type of database
	c := make(map[string]string)
	if config.Backend == "file" {
		log.Info("Backend source(s) set to " + strings.Join(config.YAMLFile, ", "))
	} else {
		log.Info("Backend source(s) set to " + strings.Join(config.BackendNodes, ", "))
	}
	switch config.Backend {
	case "consul":
		c["nodes"] = strings.Join(config.BackendNodes, ",")
		c["scheme"] = config.Scheme
		c["key"] = config.ClientKey
		c["cert"] = config.ClientCert
		c["caCert"] = config.ClientCaKeys
		c["basicAuth"] = strconv.FormatBool(config.BasicAuth)
		c["username"] = config.Username
		c["password"] = config.Password
	case "etcd", "etcdv3":
		c["machines"] = strings.Join(config.BackendNodes, ",")
		c["key"] = config.ClientKey
		c["cert"] = config.ClientCert
		c["caCert"] = config.ClientCaKeys
		c["basicAuth"] = strconv.FormatBool(config.BasicAuth)
		c["username"] = config.Username
		c["password"] = config.Password
	case "dynamodb":
		c["table"] = config.Table
		log.Info("DynamoDB table set to %s", config.Table)
	case "rancher":
		c["backendNodes"] = strings.Join(config.BackendNodes, ",")
	case "zookeeper":
		c["machines"] = strings.Join(config.BackendNodes, ",")
	case "redis":
<<<<<<< HEAD
		c["machines"] = strings.Join(config.BackendNodes, ",")
		c["password"] = config.ClientKey
		c["separator"] = config.Separator
	case "vault":
		c["authType"] = config.AuthType
		c["address"] = config.BackendNodes[0]
		c["app-id"] = config.AppID
		c["user-id"] = config.UserID
		c["role-id"] = config.RoleID
		c["secret-id"] = config.SecretID
		c["username"] = config.Username
		c["password"] = config.Password
		c["token"] = config.AuthToken
		c["cert"] = config.ClientCert
		c["key"] = config.ClientKey
		c["caCert"] = config.ClientCaKeys
	case "file":
		c["yamlFile"] = config.YAMLFile
=======
		return redis.NewRedisClient(backendNodes, config.ClientKey, config.Separator)
	case "env":
		return env.NewEnvClient()
	case "file":
		return file.NewFileClient(config.YAMLFile, config.Filter)
	case "vault":
		vaultConfig := map[string]string{
			"app-id":    config.AppID,
			"user-id":   config.UserID,
			"role-id":   config.RoleID,
			"secret-id": config.SecretID,
			"username":  config.Username,
			"password":  config.Password,
			"token":     config.AuthToken,
			"cert":      config.ClientCert,
			"key":       config.ClientKey,
			"caCert":    config.ClientCaKeys,
			"path":      config.Path,
		}
		return vault.New(backendNodes[0], config.AuthType, vaultConfig)
	case "dynamodb":
		table := config.Table
		log.Info("DynamoDB table set to " + table)
		return dynamodb.NewDynamoDBClient(table)
	case "ssm":
		return ssm.New()
>>>>>>> 8df79062
	}
	database.Configure(c)

	return database, client, nil
}<|MERGE_RESOLUTION|>--- conflicted
+++ resolved
@@ -76,7 +76,6 @@
 	case "zookeeper":
 		c["machines"] = strings.Join(config.BackendNodes, ",")
 	case "redis":
-<<<<<<< HEAD
 		c["machines"] = strings.Join(config.BackendNodes, ",")
 		c["password"] = config.ClientKey
 		c["separator"] = config.Separator
@@ -93,36 +92,10 @@
 		c["cert"] = config.ClientCert
 		c["key"] = config.ClientKey
 		c["caCert"] = config.ClientCaKeys
+		c["path"] = config.Path
 	case "file":
-		c["yamlFile"] = config.YAMLFile
-=======
-		return redis.NewRedisClient(backendNodes, config.ClientKey, config.Separator)
-	case "env":
-		return env.NewEnvClient()
-	case "file":
-		return file.NewFileClient(config.YAMLFile, config.Filter)
-	case "vault":
-		vaultConfig := map[string]string{
-			"app-id":    config.AppID,
-			"user-id":   config.UserID,
-			"role-id":   config.RoleID,
-			"secret-id": config.SecretID,
-			"username":  config.Username,
-			"password":  config.Password,
-			"token":     config.AuthToken,
-			"cert":      config.ClientCert,
-			"key":       config.ClientKey,
-			"caCert":    config.ClientCaKeys,
-			"path":      config.Path,
-		}
-		return vault.New(backendNodes[0], config.AuthType, vaultConfig)
-	case "dynamodb":
-		table := config.Table
-		log.Info("DynamoDB table set to " + table)
-		return dynamodb.NewDynamoDBClient(table)
-	case "ssm":
-		return ssm.New()
->>>>>>> 8df79062
+		c["yamlFile"] = strings.Join(config.YAMLFile, ",")
+		c["filter"] = config.Filter
 	}
 	database.Configure(c)
 
