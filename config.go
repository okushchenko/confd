--- conflicted
+++ resolved
@@ -186,13 +186,8 @@
 
 	// Update BackendNodes from SRV records.
 	if config.Backend != "env" && config.SRVRecord != "" {
-<<<<<<< HEAD
 		log.Printf("[INFO] SRV record set to " + config.SRVRecord)
-		srvNodes, err := getBackendNodesFromSRV(config.SRVRecord, config.Scheme)
-=======
-		log.Info("SRV record set to " + config.SRVRecord)
 		srvNodes, err := getBackendNodesFromSRV(config.SRVRecord)
->>>>>>> 9b0ce8e6
 		if err != nil {
 			return errors.New("Cannot get nodes from SRV records " + err.Error())
 		}
