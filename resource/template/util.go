--- conflicted
+++ resolved
@@ -1,21 +1,10 @@
 package template
 
 import (
-	"fmt"
-<<<<<<< HEAD
-	"io"
 	"log"
 	"os"
 	"path"
 	"path/filepath"
-	"syscall"
-=======
-	"os"
-	"path"
-	"path/filepath"
-
-	"github.com/kelseyhightower/confd/log"
->>>>>>> 9b0ce8e6
 )
 
 // fileInfo describes a configuration file and is returned by fileStat.
