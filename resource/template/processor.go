--- conflicted
+++ resolved
@@ -92,8 +92,7 @@
 	// Waiting for updates
 	results := make(chan string)
 	defer p.wg.Done()
-<<<<<<< HEAD
-	keys := appendPrefix(t.Prefix, t.Keys)
+	keys := util.AppendPrefix(t.Prefix, t.Keys)
 	go func() {
 		needsUpdate := false
 		for {
@@ -110,20 +109,6 @@
 				needsUpdate = true
 				log.Debug("Got something from the plugin")
 			}
-=======
-	keys := util.AppendPrefix(t.Prefix, t.Keys)
-	for {
-		index, err := t.storeClient.WatchPrefix(t.Prefix, keys, t.lastIndex, p.stopChan)
-		if err != nil {
-			p.errChan <- err
-			// Prevent backend errors from consuming all resources.
-			time.Sleep(time.Second * 2)
-			continue
-		}
-		t.lastIndex = index
-		if err := t.process(); err != nil {
-			p.errChan <- err
->>>>>>> 8df79062
 		}
 	}()
 	err := t.database.WatchPrefix(t.Prefix, keys, results)
@@ -137,13 +122,8 @@
 	var lastError error
 	templates := make([]*TemplateResource, 0)
 	log.Debug("Loading template resources from confdir " + config.ConfDir)
-<<<<<<< HEAD
-	if !isFileExist(config.ConfDir) {
+	if !util.IsFileExist(config.ConfDir) {
 		log.Warning("Cannot load template resources: confdir '%s' does not exist", config.ConfDir)
-=======
-	if !util.IsFileExist(config.ConfDir) {
-		log.Warning(fmt.Sprintf("Cannot load template resources: confdir '%s' does not exist", config.ConfDir))
->>>>>>> 8df79062
 		return nil, nil
 	}
 	paths, err := util.RecursiveFilesLookup(config.ConfigDir, "*toml")
