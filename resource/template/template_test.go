package template

import (
	"bytes"
	"fmt"
	"io/ioutil"
	"log"
	"os"
	"testing"

<<<<<<< HEAD
	"github.com/kelseyhightower/confd/builtin/databases/env"
=======
	"github.com/kelseyhightower/confd/backends"
	"github.com/xordataexchange/crypt/encoding/secconf"
>>>>>>> 9b0ce8e6
)

const (
	tomlFilePath = "test/confd/config.toml"
	tmplFilePath = "test/templates/test.conf.tmpl"
	cryptPubKey  = `-----BEGIN PGP PUBLIC KEY BLOCK-----

mQENBFTw/PwBCACepvMIcaRYoG19n/e4b/kDNfTNLSseXdiWLVHHP1T30Si/bcsN
57oXWILl/KjM5D8eElAhiQZpmWzN3UJfHxI6q6GO/LxiKS9V2WlILNLSR/IQfr89
xtC6a0s1Fupaq5f8GLpUMYW7hsItkKwAqpqHEQ3pnHNme3lCYAR9FaSzpUjqsfwX
zMqRF4x2T1ZqUvQSC1uPtQlY9vnOmktcvtjha0YvYye7C2++AzzNGT8DjNRzkex3
8eWob1Sd1d9ZC0Ok4IlozuDYHTihbCPFomLfl86V1lKsoh1RaJ4KP/PmRQ7jMr8E
939adfl6Ii9QXQ8bP3DFjW53faIuEl9UiJcNABEBAAG0LWFwcCAoYXBwIGNvbmZp
Z3VyYXRpb24ga2V5KSA8YXBwQGV4YW1wbGUuY29tPokBNwQTAQoAIQUCVPD8/AIb
AwULCQgHAwUVCgkICwUWAgMBAAIeAQIXgAAKCRDIRcPjFDdNtyYLCACO7fSK3U/t
37W9GR8+Mpre9BUiTvgEcZsLzYjkxffqAKl6VfE0mZqHqxxEIW+EYwt3APMZef2Q
v3MruGnOLI0X3qW7h0v3c9XVijBUb3U7n7v120gqjPESVfJEsOT2al8Zw1AZwG9y
ty24xCKob7Mv/3QeIdq9xHUB5iMnlAPixVNJFWL6kgWaAq9y+9MmzNy0WOmHDZlG
SjylyLLEwKjChDDMBsk7RsvNO9l6iz4i1ldz7zxpEs3TiPOM6LFWanA2L8QfOMZl
Z+M9prs50ka2h8neVtPSZtR/mtW/rTHTn5wBEfqGtpRdL0hl9D5fUnpdYw3/cFYB
/OnH6lH5yyBWuQENBFTw/PwBCADk032dt6M9vlZJ+KeBPYZOe+mdAzTiyz+8AFrj
1DI63HC9olXrhmn9S967ilXS/LiYbvrvxmbWSI9qe+rW8ZevBBwpAPhFTsTjAu1E
TuaX8CKYFqY0i4RROwhRLc9+WpY9KdaWZ360LTSO4xb06DobWKUUiPsj/LikDnAR
tnpRLqS40LZNVahSE38Mv+y1ouM3mmSyqalOH1jee6v6CRZ0AM7swmMT8rcsEMRc
kNdFA/qa7FiXRpOERLWauIqx5mCvzZQc7QZnPmGoQsjoCbWl4yKAyoV9GlPwTlAQ
SsFismuePhJAzh1ygHRtpzCNegbZVC6U0PALNs5Z4TZOrSNtABEBAAGJAR8EGAEK
AAkFAlTw/PwCGwwACgkQyEXD4xQ3TbcMRwf/SAJO94jkyH4hh1JqW9lDPZkYhT/1
GLGikREchJSHu+cwesIS7rBwmyUZzabMtqcHwHL5QTsRog+jWwZpZfaD3jTCtRhj
4l/qv94Wy6fUgeu7aFW0AMG8jmZOrSyxl9QrMFPSur8g/yB8i7axbjRJkLwJxNI+
PZMG4yQvvPxFFfeD6RCu4rv8qiHHD8+fh8diksvcaTmx47sZnWEbV3gc9Uvh3bhL
7KPmXrvWQS1PyF3bkaoSEtJtKlqZtebY60zMFKiMmgsW57N2zV5zsjyQmC2rZgBD
7cDGsMeUaF1U6tOzrITSIT1gNnZpojHSSPxddldCee0ACFCQBV/aBrvdtg==
=jz0w
-----END PGP PUBLIC KEY BLOCK-----
`
	cryptPrivKey = `-----BEGIN PGP PRIVATE KEY BLOCK-----

lQOYBFTw/PwBCACepvMIcaRYoG19n/e4b/kDNfTNLSseXdiWLVHHP1T30Si/bcsN
57oXWILl/KjM5D8eElAhiQZpmWzN3UJfHxI6q6GO/LxiKS9V2WlILNLSR/IQfr89
xtC6a0s1Fupaq5f8GLpUMYW7hsItkKwAqpqHEQ3pnHNme3lCYAR9FaSzpUjqsfwX
zMqRF4x2T1ZqUvQSC1uPtQlY9vnOmktcvtjha0YvYye7C2++AzzNGT8DjNRzkex3
8eWob1Sd1d9ZC0Ok4IlozuDYHTihbCPFomLfl86V1lKsoh1RaJ4KP/PmRQ7jMr8E
939adfl6Ii9QXQ8bP3DFjW53faIuEl9UiJcNABEBAAEAB/wN4Gvi+e+mSdfx1D9a
XD7jS0GffZsnI425avrbatxvdZWzErMfQvy5pIYEgEIyc6dapb7pA/9x1pfX9Mmk
oMbbJ15w74W5r0EC6QqGo9cHyf+v9iobiOuCVrakDN5QMnCPfgk0KoW4Nov+6MfG
oiV0eWcmXwcP+G5NgjD6UN2QUdomZ6zDdt9CSZfkM3o0dvYoVTtUuUFmcMnnSsgN
Dyv4zQpMj0PfTLF06GqPqnU05qYow3Y77XVCOSHkslj4/pJgZb9dkmKFCiusnbFX
lhanxZIjuTtHrT8O/hFl870aDWaDAnrKQw4Un4JRMnDQAdaNSkgkQ5kADIjiYWiG
9ALRBADDRi0Z8AvsBazmnF7o9HsVicOfVrRtaiJqTFShIBnOKq16aoU6AutFqAzy
YmfNrwGe8exhrcneW6bi1EA1CheRX1yAK1zEr307y7G+q2S+lNSHwJRm1ddpE02U
gG1fK/7X9W/w37G4SYmGaihOKlBbDV5mjKLwawtOcIsn0m+QHQQAz/1JsNVttAKn
NZ6ozxa7sdwOLxyKCEePfYTDymvXBpWDnHhUImoogRm69jf1f5r0wmC8/+zy4u2B
r/M4DRo9jtXlDB4ShfA2HMxgu0LACXmACNI59eQ7sYqLyQmwJWDVCHnCDhOBRW8E
dOgVY64ICKUamRj2Z5nCWVOa2U4RT7ED/2OdpdyEAA1oD88Sgy2SMPIDy6OSKuL/
j9z6jNZZ0yJFQ16hf4gEJSilmiK5Q+HdY6EjbZOLHLAXPisRUOnwiVjII5+NNzda
RT9ba31kB1H1ZPpf95653NApdsZw5LsZMFRXobgr6KspEGd2ol8HCuTSNtnL+dQC
95/C5GQ1F2xiPWq0LWFwcCAoYXBwIGNvbmZpZ3VyYXRpb24ga2V5KSA8YXBwQGV4
YW1wbGUuY29tPokBNwQTAQoAIQUCVPD8/AIbAwULCQgHAwUVCgkICwUWAgMBAAIe
AQIXgAAKCRDIRcPjFDdNtyYLCACO7fSK3U/t37W9GR8+Mpre9BUiTvgEcZsLzYjk
xffqAKl6VfE0mZqHqxxEIW+EYwt3APMZef2Qv3MruGnOLI0X3qW7h0v3c9XVijBU
b3U7n7v120gqjPESVfJEsOT2al8Zw1AZwG9yty24xCKob7Mv/3QeIdq9xHUB5iMn
lAPixVNJFWL6kgWaAq9y+9MmzNy0WOmHDZlGSjylyLLEwKjChDDMBsk7RsvNO9l6
iz4i1ldz7zxpEs3TiPOM6LFWanA2L8QfOMZlZ+M9prs50ka2h8neVtPSZtR/mtW/
rTHTn5wBEfqGtpRdL0hl9D5fUnpdYw3/cFYB/OnH6lH5yyBWnQOYBFTw/PwBCADk
032dt6M9vlZJ+KeBPYZOe+mdAzTiyz+8AFrj1DI63HC9olXrhmn9S967ilXS/LiY
bvrvxmbWSI9qe+rW8ZevBBwpAPhFTsTjAu1ETuaX8CKYFqY0i4RROwhRLc9+WpY9
KdaWZ360LTSO4xb06DobWKUUiPsj/LikDnARtnpRLqS40LZNVahSE38Mv+y1ouM3
mmSyqalOH1jee6v6CRZ0AM7swmMT8rcsEMRckNdFA/qa7FiXRpOERLWauIqx5mCv
zZQc7QZnPmGoQsjoCbWl4yKAyoV9GlPwTlAQSsFismuePhJAzh1ygHRtpzCNegbZ
VC6U0PALNs5Z4TZOrSNtABEBAAEAB/0ZEEU2Yj03b8KvJX+LZhFw7/JIUr1B3iCk
AfydRHUgAgc4mNsFCjBPyzX2oBIDIyVA+l7ypm5F0vrKdLo7Qt5qEBmEMD6sBhMG
CSBd7AUmkpSSHgukaRJcJ2AjgXtfC/hgHgC1cVlCePUZytaNNWaFRPIH9sezSw9v
q26BB4C2+sooCC1YLPg8h4YDPdbkoXXRb+0B0XwX9WuEX3WQ9xQtdru3a4KuHtTB
fpWlMzsEvW5io9Qr7Lb3OnSUdyBV3G80X8J3OgX6sM6UhpX7xkoTGIdXpj3vsoTM
6uZmdJ8cakeGtCaoaJmeBsiooCZT/YZ/RJKsPxYyDQ8imzWCgJUtBADlcLXN7uqL
L2XJ+RnU03mnrV9lkeuBFagL74eRkbbf/Et/Qa9PBhWJ0IYK0E4rnAs8EjPYn6YZ
tyN6ur6qDkneedLdZwpACppsiRvPjhMm2yVhM/VhRcF9UV3DxoVaQkF513Co+yOT
NQtdg/XH9tTLmRDaAO04IRJnopvX3FlgiwQA/1CUuwRPl1WXBK9GZKMPkzDqfVkS
lg7smj77W1WfZ+mkdcM75Zk9cpRaRA7r91+Vz50yCKXqVmbnrUvOrE9rZgUuksA8
AgYwe7y3f1wRwxVyAN5pT8xjxOSKXM7mW+E1eQXOccaN8wfpwQWly8YYG6MnVk7O
plDm0RMUJmgf0ucD/A/RbmH9r6Z8euEu2tTo7QGVpHorw7quWRo7VISQuZb3Mnqw
WjY0ErZmCE/aRK2C2XMopLEZESpl14p0YQJhtWFMTRblP4OvHw94SbKpEufhf+rx
GPbD8kYIk3bkp2V/RmFJgcvRvxxxYfYV3G/i4vM2m24ASthIiTXgYaumhlxmM2SJ
AR8EGAEKAAkFAlTw/PwCGwwACgkQyEXD4xQ3TbcMRwf/SAJO94jkyH4hh1JqW9lD
PZkYhT/1GLGikREchJSHu+cwesIS7rBwmyUZzabMtqcHwHL5QTsRog+jWwZpZfaD
3jTCtRhj4l/qv94Wy6fUgeu7aFW0AMG8jmZOrSyxl9QrMFPSur8g/yB8i7axbjRJ
kLwJxNI+PZMG4yQvvPxFFfeD6RCu4rv8qiHHD8+fh8diksvcaTmx47sZnWEbV3gc
9Uvh3bhL7KPmXrvWQS1PyF3bkaoSEtJtKlqZtebY60zMFKiMmgsW57N2zV5zsjyQ
mC2rZgBD7cDGsMeUaF1U6tOzrITSIT1gNnZpojHSSPxddldCee0ACFCQBV/aBrvd
tg==
=/iup
-----END PGP PRIVATE KEY BLOCK-----
`
)

type templateTest struct {
	desc        string                  // description of the test (for helpful errors)
	toml        string                  // toml file contents
	tmpl        string                  // template file contents
	expected    string                  // expected generated file contents
	updateStore func(*TemplateResource) // function for setting values in store
}

// templateTests is an array of templateTest structs, each representing a test of
// some aspect of template processing. When the input tmpl and toml files are
// processed, they should produce a config file matching expected.
var templateTests = []templateTest{

	templateTest{
		desc: "base, get test",
		toml: `
[template]
src = "test.conf.tmpl"
dest = "./tmp/test.conf"
keys = [
    "/test/key",
]
`,
		tmpl: `
{{with get "/test/key"}}
key: {{base .Key}}
val: {{.Value}}
{{end}}
`,
		expected: `

key: key
val: abc

`,
		updateStore: func(tr *TemplateResource) {
			tr.store.Set("/test/key", "abc")
		},
	},

	templateTest{
		desc: "base, cget test",
		toml: `
[template]
src = "test.conf.tmpl"
dest = "./tmp/test.conf"
keys = [
    "/crypt-test/key",
]
`,
		tmpl: `
{{with cget "/crypt-test/key"}}
key: {{base .Key}}
val: {{.Value}}
{{end}}
`,
		expected: `

key: key
val: abc

`,
		updateStore: func(tr *TemplateResource) {
			b, err := secconf.Encode([]byte("abc"), bytes.NewBuffer([]byte(cryptPubKey)))
			if err != nil {
				log.Fatal(err)
			}
			tr.store.Set("/crypt-test/key", string(b))
		},
	},

	templateTest{
		desc: "gets test",
		toml: `
[template]
src = "test.conf.tmpl"
dest = "./tmp/test.conf"
keys = [
    "/test/user",
    "/test/pass",
    "/nada/url",
]
`,
		tmpl: `
{{range gets "/test/*"}}
key: {{.Key}}
val: {{.Value}}
{{end}}
`,
		expected: `

key: /test/pass
val: abc

key: /test/user
val: mary

`,
		updateStore: func(tr *TemplateResource) {
			tr.store.Set("/test/user", "mary")
			tr.store.Set("/test/pass", "abc")
			tr.store.Set("/nada/url", "url")
		},
	},

	templateTest{
		desc: "cgets test",
		toml: `
[template]
src = "test.conf.tmpl"
dest = "./tmp/test.conf"
keys = [
    "/crypt-test/user",
    "/crypt-test/pass",
    "/crypt-nada/url",
]
`,
		tmpl: `
{{range cgets "/crypt-test/*"}}
key: {{.Key}}
val: {{.Value}}
{{end}}
`,
		expected: `

key: /crypt-test/pass
val: abc

key: /crypt-test/user
val: mary

`,
		updateStore: func(tr *TemplateResource) {
			b, err := secconf.Encode([]byte("mary"), bytes.NewBuffer([]byte(cryptPubKey)))
			if err != nil {
				log.Fatal(err)
			}
			tr.store.Set("/crypt-test/user", string(b))

			b, err = secconf.Encode([]byte("abc"), bytes.NewBuffer([]byte(cryptPubKey)))
			if err != nil {
				log.Fatal(err)
			}
			tr.store.Set("/crypt-test/pass", string(b))

			b, err = secconf.Encode([]byte("url"), bytes.NewBuffer([]byte(cryptPubKey)))
			if err != nil {
				log.Fatal(err)
			}
			tr.store.Set("/crypt-nada/url", string(b))
		},
	},

	templateTest{
		desc: "getv test",
		toml: `
[template]
src = "test.conf.tmpl"
dest = "./tmp/test.conf"
keys = [
    "/test/url",
    "/test/user",
]
`,
		tmpl: `
url = {{getv "/test/url"}}
user = {{getv "/test/user"}}
`,
		expected: `
url = http://www.abc.com
user = bob
`,
		updateStore: func(tr *TemplateResource) {
			tr.store.Set("/test/url", "http://www.abc.com")
			tr.store.Set("/test/user", "bob")
		},
	},

	templateTest{
		desc: "cgetv test",
		toml: `
[template]
src = "test.conf.tmpl"
dest = "./tmp/test.conf"
keys = [
    "/crypt-test/url",
    "/crypt-test/user",
]
`,
		tmpl: `
url = {{cgetv "/crypt-test/url"}}
user = {{cgetv "/crypt-test/user"}}
`,
		expected: `
url = http://www.abc.com
user = bob
`,
		updateStore: func(tr *TemplateResource) {
			b, err := secconf.Encode([]byte("http://www.abc.com"), bytes.NewBuffer([]byte(cryptPubKey)))
			if err != nil {
				log.Fatal(err)
			}
			tr.store.Set("/crypt-test/url", string(b))
			b, err = secconf.Encode([]byte("bob"), bytes.NewBuffer([]byte(cryptPubKey)))
			if err != nil {
				log.Fatal(err)
			}
			tr.store.Set("/crypt-test/user", string(b))
		},
	},

	templateTest{
		desc: "getvs test",
		toml: `
[template]
src = "test.conf.tmpl"
dest = "./tmp/test.conf"
keys = [
    "/test/user",
    "/test/pass",
    "/nada/url",
]
`,
		tmpl: `
{{range getvs "/test/*"}}
val: {{.}}
{{end}}
`,
		expected: `

val: abc

val: mary

`,
		updateStore: func(tr *TemplateResource) {
			tr.store.Set("/test/user", "mary")
			tr.store.Set("/test/pass", "abc")
			tr.store.Set("/nada/url", "url")
		},
	},

	templateTest{
		desc: "cgetvs test",
		toml: `
[template]
src = "test.conf.tmpl"
dest = "./tmp/test.conf"
keys = [
    "/crypt-test/user",
    "/crypt-test/pass",
    "/crypt-nada/url",
]
`,
		tmpl: `
{{range cgetvs "/crypt-test/*"}}
val: {{.}}
{{end}}
`,
		expected: `

val: mary

`,
		updateStore: func(tr *TemplateResource) {
			b, err := secconf.Encode([]byte("mary"), bytes.NewBuffer([]byte(cryptPubKey)))
			if err != nil {
				log.Fatal(err)
			}
			tr.store.Set("/crypt-test/user", string(b))

			// b, err = secconf.Encode([]byte("abc"), bytes.NewBuffer([]byte(cryptPubKey)))
			// if err != nil {
			// 	log.Fatal(err)
			// }
			// tr.store.Set("/crypt-test/pass", string(b))

			b, err = secconf.Encode([]byte("url"), bytes.NewBuffer([]byte(cryptPubKey)))
			if err != nil {
				log.Fatal(err)
			}
			tr.store.Set("/crypt-nada/url", string(b))
		},
	},

	templateTest{
		desc: "split test",
		toml: `
[template]
src = "test.conf.tmpl"
dest = "./tmp/test.conf"
keys = [
    "/test/data",
]
`,
		tmpl: `
{{$data := split (getv "/test/data") ":"}}
f: {{index $data 0}}
br: {{index $data 1}}
bz: {{index $data 2}}
`,
		expected: `

f: foo
br: bar
bz: baz
`,
		updateStore: func(tr *TemplateResource) {
			tr.store.Set("/test/data", "foo:bar:baz")
		},
	},

	templateTest{
		desc: "toUpper test",
		toml: `
[template]
src = "test.conf.tmpl"
dest = "./tmp/test.conf"
keys = [
    "/test/data/",
]
`,
		tmpl: `
{{$data := toUpper (getv "/test/data") }}
key: {{$data}}
`,
		expected: `

key: VALUE
`,
		updateStore: func(tr *TemplateResource) {
			tr.store.Set("/test/data", `Value`)
		},
	},

	templateTest{
		desc: "toLower test",
		toml: `
[template]
src = "test.conf.tmpl"
dest = "./tmp/test.conf"
keys = [
    "/test/data/",
]
`,
		tmpl: `
{{$data := toLower (getv "/test/data") }}
key: {{$data}}
`,
		expected: `

key: value
`,
		updateStore: func(tr *TemplateResource) {
			tr.store.Set("/test/data", `Value`)
		},
	},

	templateTest{
		desc: "json test",
		toml: `
[template]
src = "test.conf.tmpl"
dest = "./tmp/test.conf"
keys = [
    "/test/data/",
]
`,
		tmpl: `
{{range getvs "/test/data/*"}}
{{$data := json .}}
id: {{$data.Id}}
ip: {{$data.IP}}
{{end}}
`,
		expected: `


id: host1
ip: 192.168.10.11


id: host2
ip: 192.168.10.12

`,
		updateStore: func(tr *TemplateResource) {
			tr.store.Set("/test/data/1", `{"Id":"host1", "IP":"192.168.10.11"}`)
			tr.store.Set("/test/data/2", `{"Id":"host2", "IP":"192.168.10.12"}`)
		},
	},

	templateTest{
		desc: "jsonArray test",
		toml: `
[template]
src = "test.conf.tmpl"
dest = "./tmp/test.conf"
keys = [
    "/test/data/",
]
`,
		tmpl: `
{{range jsonArray (getv "/test/data/")}}
num: {{.}}
{{end}}
`,
		expected: `

num: 1

num: 2

num: 3

`,
		updateStore: func(tr *TemplateResource) {
			tr.store.Set("/test/data/", `["1", "2", "3"]`)
		},
	},

	templateTest{
		desc: "ls test",
		toml: `
[template]
src = "test.conf.tmpl"
dest = "./tmp/test.conf"
keys = [
    "/test/data/abc",
    "/test/data/def",
    "/test/data/ghi",
]
`,
		tmpl: `
{{range ls "/test/data"}}
value: {{.}}
{{end}}
`,
		expected: `

value: abc

value: def

value: ghi

`,
		updateStore: func(tr *TemplateResource) {
			tr.store.Set("/test/data/abc", "123")
			tr.store.Set("/test/data/def", "456")
			tr.store.Set("/test/data/ghi", "789")
		},
	},

	templateTest{
		desc: "lsdir test",
		toml: `
[template]
src = "test.conf.tmpl"
dest = "./tmp/test.conf"
keys = [
    "/test/data/abc",
    "/test/data/def/ghi",
    "/test/data/jkl/mno",
]
`,
		tmpl: `
{{range lsdir "/test/data"}}
value: {{.}}
{{end}}
`,
		expected: `

value: def

value: jkl

`,
		updateStore: func(tr *TemplateResource) {
			tr.store.Set("/test/data/abc", "123")
			tr.store.Set("/test/data/def/ghi", "456")
			tr.store.Set("/test/data/jkl/mno", "789")
		},
	},
	templateTest{
		desc: "dir test",
		toml: `
[template]
src = "test.conf.tmpl"
dest = "./tmp/test.conf"
keys = [
    "/test/data",
    "/test/data/abc",
]
`,
		tmpl: `
{{with dir "/test/data/abc"}}
dir: {{.}}
{{end}}
`,
		expected: `

dir: /test/data

`,
		updateStore: func(tr *TemplateResource) {
			tr.store.Set("/test/data", "parent")
			tr.store.Set("/test/data/def", "child")
		},
	},
	templateTest{
		desc: "ip lookup test",
		toml: `
[template]
src = "test.conf.tmpl"
dest = "./tmp/test.conf"
keys = [
    "/test/data",
    "/test/data/abc",
]
`,
		tmpl: `
{{range lookupIP "localhost"}}
ip: {{.}}
{{end}}
`,
		expected: `

ip: 127.0.0.1

`,
		updateStore: func(tr *TemplateResource) {
			tr.store.Set("/test/data", "parent")
			tr.store.Set("/test/data/def", "child")
		},
	},
	templateTest{
		desc: "base64Encode test",
		toml: `
[template]
src = "test.conf.tmpl"
dest = "./tmp/test.conf"
keys = [
    "/test/data/",
]
`,
		tmpl: `
{{$data := base64Encode (getv "/test/data") }}
key: {{$data}}
`,
		expected: `

key: VmFsdWU=
`,
		updateStore: func(tr *TemplateResource) {
			tr.store.Set("/test/data", `Value`)
		},
	},
	templateTest{
		desc: "base64Decode test",
		toml: `
[template]
src = "test.conf.tmpl"
dest = "./tmp/test.conf"
keys = [
    "/test/data/",
]
`,
		tmpl: `
{{$data := base64Decode (getv "/test/data") }}
key: {{$data}}
`,
		expected: `

key: Value
`,
		updateStore: func(tr *TemplateResource) {
			tr.store.Set("/test/data", `VmFsdWU=`)
		},
	}, templateTest{
		desc: "seq test",
		toml: `
[template]
src = "test.conf.tmpl"
dest = "./tmp/test.conf"
`,
		tmpl: `
{{ seq 1 3 }}
`,
		expected: `
[1 2 3]
`,
		updateStore: func(tr *TemplateResource) {},
	}, templateTest{
		desc: "atoi test",
		toml: `
[template]
src = "test.conf.tmpl"
dest = "./tmp/test.conf"
keys = [
    "/test/count/",
]
`,
		tmpl: `
{{ seq 1 (atoi (getv "/test/count")) }}
`,
		expected: `
[1 2 3]
`,
		updateStore: func(tr *TemplateResource) {
			tr.store.Set("/test/count", "3")
		},
	},
}

// TestTemplates runs all tests in templateTests
func TestTemplates(t *testing.T) {
	for _, tt := range templateTests {
		ExecuteTestTemplate(tt, t)
	}
}

// ExectureTestTemplate builds a TemplateResource based on the toml and tmpl files described
// in the templateTest, writes a config file, and compares the result against the expectation
// in the templateTest.
func ExecuteTestTemplate(tt templateTest, t *testing.T) {
	setupDirectoriesAndFiles(tt, t)
	defer os.RemoveAll("test")

	tr, err := templateResource()
	if err != nil {
		t.Errorf(tt.desc + ": failed to create TemplateResource: " + err.Error())
	}

	tt.updateStore(tr)

	if err := tr.createStageFile(); err != nil {
		t.Errorf(tt.desc + ": failed createStageFile: " + err.Error())
	}

	actual, err := ioutil.ReadFile(tr.StageFile.Name())
	if err != nil {
		t.Errorf(tt.desc + ": failed to read StageFile: " + err.Error())
	}
	if string(actual) != tt.expected {
		t.Errorf(fmt.Sprintf("%v: invalid StageFile. Expected %v, actual %v", tt.desc, tt.expected, string(actual)))
	}
}

// setUpDirectoriesAndFiles creates folders for the toml, tmpl, and output files and
// creates the toml and tmpl files as specified in the templateTest struct.
func setupDirectoriesAndFiles(tt templateTest, t *testing.T) {
	// create confd directory and toml file
	if err := os.MkdirAll("./test/confd", os.ModePerm); err != nil {
		t.Errorf(tt.desc + ": failed to created confd directory: " + err.Error())
	}
	if err := ioutil.WriteFile(tomlFilePath, []byte(tt.toml), os.ModePerm); err != nil {
		t.Errorf(tt.desc + ": failed to write toml file: " + err.Error())
	}
	// create templates directory and tmpl file
	if err := os.MkdirAll("./test/templates", os.ModePerm); err != nil {
		t.Errorf(tt.desc + ": failed to create template directory: " + err.Error())
	}
	if err := ioutil.WriteFile(tmplFilePath, []byte(tt.tmpl), os.ModePerm); err != nil {
		t.Errorf(tt.desc + ": failed to write toml file: " + err.Error())
	}
	// create tmp directory for output
	if err := os.MkdirAll("./test/tmp", os.ModePerm); err != nil {
		t.Errorf(tt.desc + ": failed to create tmp directory: " + err.Error())
	}
}

// templateResource creates a templateResource for creating a config file
func templateResource() (*TemplateResource, error) {
	client := &env.Client{}

	config := Config{
<<<<<<< HEAD
		Database:    client, // not used but must be set
		TemplateDir: "./test/templates",
=======
		StoreClient:   client, // not used but must be set
		TemplateDir:   "./test/templates",
		PGPPrivateKey: []byte(cryptPrivKey),
>>>>>>> 9b0ce8e6
	}

	tr, err := NewTemplateResource(tomlFilePath, config)
	if err != nil {
		return nil, err
	}
	tr.Dest = "./test/tmp/test.conf"
	tr.FileMode = 0666
	return tr, nil
}<|MERGE_RESOLUTION|>--- conflicted
+++ resolved
@@ -8,12 +8,8 @@
 	"os"
 	"testing"
 
-<<<<<<< HEAD
 	"github.com/kelseyhightower/confd/builtin/databases/env"
-=======
-	"github.com/kelseyhightower/confd/backends"
 	"github.com/xordataexchange/crypt/encoding/secconf"
->>>>>>> 9b0ce8e6
 )
 
 const (
@@ -783,17 +779,10 @@
 
 // templateResource creates a templateResource for creating a config file
 func templateResource() (*TemplateResource, error) {
-	client := &env.Client{}
-
 	config := Config{
-<<<<<<< HEAD
-		Database:    client, // not used but must be set
-		TemplateDir: "./test/templates",
-=======
-		StoreClient:   client, // not used but must be set
 		TemplateDir:   "./test/templates",
 		PGPPrivateKey: []byte(cryptPrivKey),
->>>>>>> 9b0ce8e6
+		Database:      &env.Client{},
 	}
 
 	tr, err := NewTemplateResource(tomlFilePath, config)
