package main

<<<<<<< HEAD
const version = "1.0.0-dev"
=======
const Version = "0.16.0-dev"

// We want to replace this variable at build time with "-ldflags -X main.GitSHA=xxx", where const is not supported.
var GitSHA = ""
>>>>>>> 9b0ce8e6
<|MERGE_RESOLUTION|>--- conflicted
+++ resolved
@@ -1,10 +1,6 @@
 package main
 
-<<<<<<< HEAD
-const version = "1.0.0-dev"
-=======
 const Version = "0.16.0-dev"
 
 // We want to replace this variable at build time with "-ldflags -X main.GitSHA=xxx", where const is not supported.
-var GitSHA = ""
->>>>>>> 9b0ce8e6
+var GitSHA = ""